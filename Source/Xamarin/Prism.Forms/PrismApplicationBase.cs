--- conflicted
+++ resolved
@@ -1,11 +1,8 @@
 ﻿using Prism.Logging;
 using Prism.Modularity;
 using Prism.Navigation;
-<<<<<<< HEAD
-=======
 using System.Linq;
 using Xamarin.Forms;
->>>>>>> 002dddc4
 #if TEST
 using Application = Prism.FormsApplication;
 #else
