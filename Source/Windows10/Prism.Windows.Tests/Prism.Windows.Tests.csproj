﻿<?xml version="1.0" encoding="utf-8"?>
<Project ToolsVersion="14.0" DefaultTargets="Build" xmlns="http://schemas.microsoft.com/developer/msbuild/2003">
  <Import Project="$(MSBuildExtensionsPath)\$(MSBuildToolsVersion)\Microsoft.Common.props" Condition="Exists('$(MSBuildExtensionsPath)\$(MSBuildToolsVersion)\Microsoft.Common.props')" />
  <PropertyGroup>
    <Configuration Condition=" '$(Configuration)' == '' ">Debug</Configuration>
    <Platform Condition=" '$(Platform)' == '' ">x86</Platform>
    <ProjectGuid>{2E737FE0-857A-41AF-BA0A-42B0CDCCAA27}</ProjectGuid>
    <OutputType>AppContainerExe</OutputType>
    <AppDesignerFolder>Properties</AppDesignerFolder>
    <RootNamespace>Prism.Windows.Tests</RootNamespace>
    <AssemblyName>Prism.Windows.Tests</AssemblyName>
    <DefaultLanguage>en-US</DefaultLanguage>
    <TargetPlatformIdentifier>UAP</TargetPlatformIdentifier>
    <TargetPlatformVersion>10.0.10240.0</TargetPlatformVersion>
    <TargetPlatformMinVersion>10.0.10240.0</TargetPlatformMinVersion>
    <MinimumVisualStudioVersion>14</MinimumVisualStudioVersion>
    <FileAlignment>512</FileAlignment>
    <ProjectTypeGuids>{A5A43C5B-DE2A-4C0C-9213-0A381AF9435A};{FAE04EC0-301F-11D3-BF4B-00C04F79EFBC}</ProjectTypeGuids>
    <PackageCertificateKeyFile>Prism.Windows.Tests_TemporaryKey.pfx</PackageCertificateKeyFile>
    <UnitTestPlatformVersion Condition="'$(UnitTestPlatformVersion)' == ''">14.0</UnitTestPlatformVersion>
    <EnableDotNetNativeCompatibleProfile>true</EnableDotNetNativeCompatibleProfile>
  </PropertyGroup>
  <PropertyGroup Condition="'$(Configuration)|$(Platform)' == 'Debug|ARM'">
    <DebugSymbols>true</DebugSymbols>
    <OutputPath>bin\ARM\Debug\</OutputPath>
    <DefineConstants>DEBUG;TRACE;NETFX_CORE;WINDOWS_UWP</DefineConstants>
    <NoWarn>;2008</NoWarn>
    <DebugType>full</DebugType>
    <PlatformTarget>ARM</PlatformTarget>
    <UseVSHostingProcess>false</UseVSHostingProcess>
    <ErrorReport>prompt</ErrorReport>
    <Prefer32Bit>true</Prefer32Bit>
  </PropertyGroup>
  <PropertyGroup Condition="'$(Configuration)|$(Platform)' == 'Release|ARM'">
    <OutputPath>bin\ARM\Release\</OutputPath>
    <DefineConstants>TRACE;NETFX_CORE;WINDOWS_UWP</DefineConstants>
    <Optimize>true</Optimize>
    <NoWarn>;2008</NoWarn>
    <DebugType>pdbonly</DebugType>
    <PlatformTarget>ARM</PlatformTarget>
    <UseVSHostingProcess>false</UseVSHostingProcess>
    <ErrorReport>prompt</ErrorReport>
    <Prefer32Bit>true</Prefer32Bit>
    <UseDotNetNativeToolchain>true</UseDotNetNativeToolchain>
  </PropertyGroup>
  <PropertyGroup Condition="'$(Configuration)|$(Platform)' == 'Debug|x64'">
    <DebugSymbols>true</DebugSymbols>
    <OutputPath>bin\x64\Debug\</OutputPath>
    <DefineConstants>DEBUG;TRACE;NETFX_CORE;WINDOWS_UWP</DefineConstants>
    <NoWarn>;2008</NoWarn>
    <DebugType>full</DebugType>
    <PlatformTarget>x64</PlatformTarget>
    <UseVSHostingProcess>false</UseVSHostingProcess>
    <ErrorReport>prompt</ErrorReport>
    <Prefer32Bit>true</Prefer32Bit>
  </PropertyGroup>
  <PropertyGroup Condition="'$(Configuration)|$(Platform)' == 'Release|x64'">
    <OutputPath>bin\x64\Release\</OutputPath>
    <DefineConstants>TRACE;NETFX_CORE;WINDOWS_UWP</DefineConstants>
    <Optimize>true</Optimize>
    <NoWarn>;2008</NoWarn>
    <DebugType>pdbonly</DebugType>
    <PlatformTarget>x64</PlatformTarget>
    <UseVSHostingProcess>false</UseVSHostingProcess>
    <ErrorReport>prompt</ErrorReport>
    <Prefer32Bit>true</Prefer32Bit>
    <UseDotNetNativeToolchain>true</UseDotNetNativeToolchain>
  </PropertyGroup>
  <PropertyGroup Condition="'$(Configuration)|$(Platform)' == 'Debug|x86'">
    <DebugSymbols>true</DebugSymbols>
    <OutputPath>bin\x86\Debug\</OutputPath>
    <DefineConstants>DEBUG;TRACE;NETFX_CORE;WINDOWS_UWP</DefineConstants>
    <NoWarn>;2008</NoWarn>
    <DebugType>full</DebugType>
    <PlatformTarget>x86</PlatformTarget>
    <UseVSHostingProcess>false</UseVSHostingProcess>
    <ErrorReport>prompt</ErrorReport>
    <Prefer32Bit>true</Prefer32Bit>
  </PropertyGroup>
  <PropertyGroup Condition="'$(Configuration)|$(Platform)' == 'Release|x86'">
    <OutputPath>bin\x86\Release\</OutputPath>
    <DefineConstants>TRACE;NETFX_CORE;WINDOWS_UWP</DefineConstants>
    <Optimize>true</Optimize>
    <NoWarn>;2008</NoWarn>
    <DebugType>pdbonly</DebugType>
    <PlatformTarget>x86</PlatformTarget>
    <UseVSHostingProcess>false</UseVSHostingProcess>
    <ErrorReport>prompt</ErrorReport>
    <Prefer32Bit>true</Prefer32Bit>
    <UseDotNetNativeToolchain>true</UseDotNetNativeToolchain>
  </PropertyGroup>
  <ItemGroup>
    <!--A reference to the entire .Net Framework and Windows SDK are automatically included-->
    <None Include="project.json" />
    <SDKReference Include="MSTestFramework.Universal, Version=$(UnitTestPlatformVersion)" />
    <SDKReference Include="TestPlatform.Universal, Version=$(UnitTestPlatformVersion)" />
  </ItemGroup>
  <ItemGroup>
    <Compile Include="BindableValidatorFixture.cs" />
    <Compile Include="Mocks\MockModelWithValidation.cs" />
    <Compile Include="UnitTestApp.xaml.cs">
      <DependentUpon>UnitTestApp.xaml</DependentUpon>
    </Compile>
  </ItemGroup>
  <ItemGroup>
    <ApplicationDefinition Include="UnitTestApp.xaml">
      <Generator>MSBuild:Compile</Generator>
      <SubType>Designer</SubType>
    </ApplicationDefinition>
  </ItemGroup>
  <ItemGroup>
    <Compile Include="FrameNavigationServiceFixture.cs" />
    <Compile Include="Mocks\MockPage.xaml.cs">
      <DependentUpon>MockPage.xaml</DependentUpon>
    </Compile>
    <Compile Include="Mocks\MockPageViewModel.cs" />
    <Compile Include="Mocks\MockPageWithViewModel.xaml.cs">
      <DependentUpon>MockPageWithViewModel.xaml</DependentUpon>
    </Compile>
    <Compile Include="Mocks\MockResourceLoader.cs" />
    <Compile Include="Mocks\MockSessionStateService.cs" />
    <Compile Include="Mocks\MockViewModelWithNoRestorableStateAttributes.cs" />
    <Compile Include="Mocks\MockViewModelWithRestorableStateAttributes.cs" />
    <Compile Include="Mocks\MockViewModelWithRestorableStateCollection.cs" />
    <Compile Include="Properties\AssemblyInfo.cs" />
    <Compile Include="ViewModelBaseFixture.cs" />
    <Compile Include="ViewModelLocatorFixture.cs" />
  </ItemGroup>
  <ItemGroup>
    <AppxManifest Include="Package.appxmanifest">
      <SubType>Designer</SubType>
    </AppxManifest>
    <None Include="Prism.Windows.Tests_TemporaryKey.pfx" />
  </ItemGroup>
  <ItemGroup>
    <Content Include="Properties\UnitTestApp.rd.xml" />
    <Content Include="Assets\LockScreenLogo.scale-200.png" />
    <Content Include="Assets\SplashScreen.scale-200.png" />
    <Content Include="Assets\Square150x150Logo.scale-200.png" />
    <Content Include="Assets\Square44x44Logo.scale-200.png" />
    <Content Include="Assets\Square44x44Logo.targetsize-24_altform-unplated.png" />
    <Content Include="Assets\StoreLogo.png" />
    <Content Include="Assets\Wide310x150Logo.scale-200.png" />
  </ItemGroup>
  <ItemGroup>
    <ProjectReference Include="..\..\Prism\Prism.csproj">
      <Project>{e6c50355-d01e-4caa-884d-d7929861315c}</Project>
      <Name>Prism</Name>
    </ProjectReference>
    <ProjectReference Include="..\Prism.Windows\Prism.Windows.csproj">
      <Project>{3b7c3599-a336-4db2-8678-710e3b36203b}</Project>
      <Name>Prism.Windows</Name>
    </ProjectReference>
  </ItemGroup>
  <ItemGroup>
    <Service Include="{82A7F48D-3B50-4B1E-B82E-3ADA8210C358}" />
  </ItemGroup>
  <ItemGroup>
    <Page Include="Mocks\MockPage.xaml">
      <SubType>Designer</SubType>
      <Generator>MSBuild:Compile</Generator>
    </Page>
    <Page Include="Mocks\MockPageWithViewModel.xaml">
      <SubType>Designer</SubType>
      <Generator>MSBuild:Compile</Generator>
    </Page>
  </ItemGroup>
  <PropertyGroup Condition=" '$(VisualStudioVersion)' == '' or '$(VisualStudioVersion)' &lt; '14.0' ">
    <VisualStudioVersion>14.0</VisualStudioVersion>
  </PropertyGroup>
<<<<<<< HEAD
  <PropertyGroup Condition="'$(Configuration)|$(Platform)' == 'Debug|AnyCPU'">
    <DebugSymbols>true</DebugSymbols>
    <OutputPath>bin\Debug\</OutputPath>
    <DefineConstants>DEBUG;TRACE;NETFX_CORE;WINDOWS_UWP;CODE_ANALYSIS</DefineConstants>
    <NoWarn>;2008</NoWarn>
    <NoStdLib>true</NoStdLib>
    <DebugType>full</DebugType>
    <PlatformTarget>AnyCPU</PlatformTarget>
=======
  <PropertyGroup Condition="'$(Configuration)|$(Platform)' == 'Release-Signed|ARM'">
    <OutputPath>bin\ARM\Release-Signed\</OutputPath>
    <DefineConstants>TRACE;NETFX_CORE;WINDOWS_UWP;CODE_ANALYSIS</DefineConstants>
    <Optimize>true</Optimize>
    <NoWarn>;2008</NoWarn>
    <NoStdLib>true</NoStdLib>
    <DebugType>pdbonly</DebugType>
    <PlatformTarget>ARM</PlatformTarget>
    <UseVSHostingProcess>false</UseVSHostingProcess>
    <ErrorReport>prompt</ErrorReport>
    <CodeAnalysisRuleSet>MinimumRecommendedRules.ruleset</CodeAnalysisRuleSet>
    <Prefer32Bit>true</Prefer32Bit>
  </PropertyGroup>
  <PropertyGroup Condition="'$(Configuration)|$(Platform)' == 'Release-Signed|x64'">
    <OutputPath>bin\x64\Release-Signed\</OutputPath>
    <DefineConstants>TRACE;NETFX_CORE;WINDOWS_UWP;CODE_ANALYSIS</DefineConstants>
    <Optimize>true</Optimize>
    <NoWarn>;2008</NoWarn>
    <NoStdLib>true</NoStdLib>
    <DebugType>pdbonly</DebugType>
    <PlatformTarget>x64</PlatformTarget>
>>>>>>> 7b79712a
    <UseVSHostingProcess>false</UseVSHostingProcess>
    <ErrorReport>prompt</ErrorReport>
    <CodeAnalysisRuleSet>MinimumRecommendedRules.ruleset</CodeAnalysisRuleSet>
    <Prefer32Bit>true</Prefer32Bit>
  </PropertyGroup>
<<<<<<< HEAD
  <PropertyGroup Condition="'$(Configuration)|$(Platform)' == 'Release|AnyCPU'">
    <OutputPath>bin\Release\</OutputPath>
=======
  <PropertyGroup Condition="'$(Configuration)|$(Platform)' == 'Release-Signed|x86'">
    <OutputPath>bin\x86\Release-Signed\</OutputPath>
>>>>>>> 7b79712a
    <DefineConstants>TRACE;NETFX_CORE;WINDOWS_UWP;CODE_ANALYSIS</DefineConstants>
    <Optimize>true</Optimize>
    <NoWarn>;2008</NoWarn>
    <NoStdLib>true</NoStdLib>
    <DebugType>pdbonly</DebugType>
<<<<<<< HEAD
    <PlatformTarget>AnyCPU</PlatformTarget>
=======
    <PlatformTarget>x86</PlatformTarget>
>>>>>>> 7b79712a
    <UseVSHostingProcess>false</UseVSHostingProcess>
    <ErrorReport>prompt</ErrorReport>
    <CodeAnalysisRuleSet>MinimumRecommendedRules.ruleset</CodeAnalysisRuleSet>
    <Prefer32Bit>true</Prefer32Bit>
  </PropertyGroup>
  <Import Project="$(MSBuildExtensionsPath)\Microsoft\WindowsXaml\v$(VisualStudioVersion)\Microsoft.Windows.UI.Xaml.CSharp.targets" />
  <!-- To modify your build process, add your task inside one of the targets below and uncomment it.
       Other similar extension points exist, see Microsoft.Common.targets.
  <Target Name="BeforeBuild">
  </Target>
  <Target Name="AfterBuild">
  </Target>
  -->
</Project><|MERGE_RESOLUTION|>--- conflicted
+++ resolved
@@ -89,6 +89,32 @@
     <Prefer32Bit>true</Prefer32Bit>
     <UseDotNetNativeToolchain>true</UseDotNetNativeToolchain>
   </PropertyGroup>
+  <PropertyGroup Condition="'$(Configuration)|$(Platform)' == 'Debug|AnyCPU'">
+    <DebugSymbols>true</DebugSymbols>
+    <OutputPath>bin\Debug\</OutputPath>
+    <DefineConstants>DEBUG;TRACE;NETFX_CORE;WINDOWS_UWP;CODE_ANALYSIS</DefineConstants>
+    <NoWarn>;2008</NoWarn>
+    <NoStdLib>true</NoStdLib>
+    <DebugType>full</DebugType>
+    <PlatformTarget>AnyCPU</PlatformTarget>
+    <UseVSHostingProcess>false</UseVSHostingProcess>
+    <ErrorReport>prompt</ErrorReport>
+    <CodeAnalysisRuleSet>MinimumRecommendedRules.ruleset</CodeAnalysisRuleSet>
+    <Prefer32Bit>true</Prefer32Bit>
+  </PropertyGroup>
+  <PropertyGroup Condition="'$(Configuration)|$(Platform)' == 'Release|AnyCPU'">
+    <OutputPath>bin\Release\</OutputPath>
+    <DefineConstants>TRACE;NETFX_CORE;WINDOWS_UWP;CODE_ANALYSIS</DefineConstants>
+    <Optimize>true</Optimize>
+    <NoWarn>;2008</NoWarn>
+    <NoStdLib>true</NoStdLib>
+    <DebugType>pdbonly</DebugType>
+    <PlatformTarget>AnyCPU</PlatformTarget>
+    <UseVSHostingProcess>false</UseVSHostingProcess>
+    <ErrorReport>prompt</ErrorReport>
+    <CodeAnalysisRuleSet>MinimumRecommendedRules.ruleset</CodeAnalysisRuleSet>
+    <Prefer32Bit>true</Prefer32Bit>
+  </PropertyGroup>
   <ItemGroup>
     <!--A reference to the entire .Net Framework and Windows SDK are automatically included-->
     <None Include="project.json" />
@@ -168,17 +194,7 @@
   <PropertyGroup Condition=" '$(VisualStudioVersion)' == '' or '$(VisualStudioVersion)' &lt; '14.0' ">
     <VisualStudioVersion>14.0</VisualStudioVersion>
   </PropertyGroup>
-<<<<<<< HEAD
-  <PropertyGroup Condition="'$(Configuration)|$(Platform)' == 'Debug|AnyCPU'">
-    <DebugSymbols>true</DebugSymbols>
-    <OutputPath>bin\Debug\</OutputPath>
-    <DefineConstants>DEBUG;TRACE;NETFX_CORE;WINDOWS_UWP;CODE_ANALYSIS</DefineConstants>
-    <NoWarn>;2008</NoWarn>
-    <NoStdLib>true</NoStdLib>
-    <DebugType>full</DebugType>
-    <PlatformTarget>AnyCPU</PlatformTarget>
-=======
-  <PropertyGroup Condition="'$(Configuration)|$(Platform)' == 'Release-Signed|ARM'">
+<PropertyGroup Condition="'$(Configuration)|$(Platform)' == 'Release-Signed|ARM'">
     <OutputPath>bin\ARM\Release-Signed\</OutputPath>
     <DefineConstants>TRACE;NETFX_CORE;WINDOWS_UWP;CODE_ANALYSIS</DefineConstants>
     <Optimize>true</Optimize>
@@ -199,29 +215,19 @@
     <NoStdLib>true</NoStdLib>
     <DebugType>pdbonly</DebugType>
     <PlatformTarget>x64</PlatformTarget>
->>>>>>> 7b79712a
-    <UseVSHostingProcess>false</UseVSHostingProcess>
-    <ErrorReport>prompt</ErrorReport>
-    <CodeAnalysisRuleSet>MinimumRecommendedRules.ruleset</CodeAnalysisRuleSet>
-    <Prefer32Bit>true</Prefer32Bit>
-  </PropertyGroup>
-<<<<<<< HEAD
-  <PropertyGroup Condition="'$(Configuration)|$(Platform)' == 'Release|AnyCPU'">
-    <OutputPath>bin\Release\</OutputPath>
-=======
+    <UseVSHostingProcess>false</UseVSHostingProcess>
+    <ErrorReport>prompt</ErrorReport>
+    <CodeAnalysisRuleSet>MinimumRecommendedRules.ruleset</CodeAnalysisRuleSet>
+    <Prefer32Bit>true</Prefer32Bit>
+  </PropertyGroup>
   <PropertyGroup Condition="'$(Configuration)|$(Platform)' == 'Release-Signed|x86'">
     <OutputPath>bin\x86\Release-Signed\</OutputPath>
->>>>>>> 7b79712a
-    <DefineConstants>TRACE;NETFX_CORE;WINDOWS_UWP;CODE_ANALYSIS</DefineConstants>
-    <Optimize>true</Optimize>
-    <NoWarn>;2008</NoWarn>
-    <NoStdLib>true</NoStdLib>
-    <DebugType>pdbonly</DebugType>
-<<<<<<< HEAD
-    <PlatformTarget>AnyCPU</PlatformTarget>
-=======
+    <DefineConstants>TRACE;NETFX_CORE;WINDOWS_UWP;CODE_ANALYSIS</DefineConstants>
+    <Optimize>true</Optimize>
+    <NoWarn>;2008</NoWarn>
+    <NoStdLib>true</NoStdLib>
+    <DebugType>pdbonly</DebugType>
     <PlatformTarget>x86</PlatformTarget>
->>>>>>> 7b79712a
     <UseVSHostingProcess>false</UseVSHostingProcess>
     <ErrorReport>prompt</ErrorReport>
     <CodeAnalysisRuleSet>MinimumRecommendedRules.ruleset</CodeAnalysisRuleSet>
